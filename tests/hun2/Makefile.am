## Process this file with automake to create Makefile.in

override PACKAGE_STRING = Hunspell 2.0.0

<<<<<<< HEAD
XFAIL_TESTS = @XFAILED@

TEST_EXTENSIONS = .dic
DIC_LOG_COMPILER = ./test.sh

TESTS =	\
simple.dic \
simpleline.dic \
simplenonascii.dic
=======
check_PROGRAMS=string_utils_test
AM_CXXFLAGS = -std=c++14
AM_CPPFLAGS = -I$(top_srcdir)/src/hunspell2
string_utils_test_SOURCES=string_utils_test.cxx

XFAIL_TESTS = @XFAILED@

TEST_EXTENSIONS = .dic
AM_TESTS_ENVIRONMENT = HUNSPELL=../../src/hunspell2/hun2; export HUNSPELL;
DIC_LOG_COMPILER = ../test.sh

TESTS =	\
simple.dic \
simplenonascii.dic \
$(check_PROGRAMS)
>>>>>>> 639945f0

clean-local:
	-rm -rf testSubDir
        
EXTRA_DIST = \
test.sh \
simple.aff \
simple.dic \
simple.good \
simple.wrong \
<<<<<<< HEAD
simpleline.aff \
simpleline.dic \
simpleline.good \
simpleline.wrong \
simplenonascii.aff \
simplenonascii.dic \
simplenonascii.good \
simplenonascii.wrong
=======
simplenonascii.aff \
simplenonascii.dic \
simplenonascii.good \
simplenonascii.wrong 
>>>>>>> 639945f0
<|MERGE_RESOLUTION|>--- conflicted
+++ resolved
@@ -1,22 +1,6 @@
 ## Process this file with automake to create Makefile.in
 
 override PACKAGE_STRING = Hunspell 2.0.0
-
-<<<<<<< HEAD
-XFAIL_TESTS = @XFAILED@
-
-TEST_EXTENSIONS = .dic
-DIC_LOG_COMPILER = ./test.sh
-
-TESTS =	\
-simple.dic \
-simpleline.dic \
-simplenonascii.dic
-=======
-check_PROGRAMS=string_utils_test
-AM_CXXFLAGS = -std=c++14
-AM_CPPFLAGS = -I$(top_srcdir)/src/hunspell2
-string_utils_test_SOURCES=string_utils_test.cxx
 
 XFAIL_TESTS = @XFAILED@
 
@@ -26,20 +10,17 @@
 
 TESTS =	\
 simple.dic \
-simplenonascii.dic \
-$(check_PROGRAMS)
->>>>>>> 639945f0
+simpleline.dic \
+simplenonascii.dic
 
 clean-local:
 	-rm -rf testSubDir
         
 EXTRA_DIST = \
-test.sh \
 simple.aff \
 simple.dic \
 simple.good \
 simple.wrong \
-<<<<<<< HEAD
 simpleline.aff \
 simpleline.dic \
 simpleline.good \
@@ -47,10 +28,4 @@
 simplenonascii.aff \
 simplenonascii.dic \
 simplenonascii.good \
-simplenonascii.wrong
-=======
-simplenonascii.aff \
-simplenonascii.dic \
-simplenonascii.good \
-simplenonascii.wrong 
->>>>>>> 639945f0
+simplenonascii.wrong