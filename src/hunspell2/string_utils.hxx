/* Copyright 2016-2017 Dimitrij Mijoski
 *
 * This file is part of Hunspell-2.
 *
 * Hunspell-2 is free software: you can redistribute it and/or modify
 * it under the terms of the GNU Lesser General Public License as published by
 * the Free Software Foundation, either version 3 of the License, or
 * (at your option) any later version.
 *
 * Hunspell-2 is distributed in the hope that it will be useful,
 * but WITHOUT ANY WARRANTY; without even the implied warranty of
 * MERCHANTABILITY or FITNESS FOR A PARTICULAR PURPOSE.	See the
 * GNU Lesser General Public License for more details.
 *
 * You should have received a copy of the GNU Lesser General Public License
 * along with Hunspell-2.	If not, see <http://www.gnu.org/licenses/>.
 *
 * Hunspell 2 is based on Hunspell v1 and MySpell.
 * Hunspell v1 is Copyright (C) 2002-2017 Németh László
 * MySpell is Copyright (C) 2002 Kevin Hendricks.
 */

/**
 * @file string_utils.hxx
 * @brief String algorithms not dependent on locale.
 */

#ifndef HUNSPELL_STRING_UTILS_HXX
#define HUNSPELL_STRING_UTILS_HXX

#include <string>
#include <vector>

namespace Hunspell {

/**
 * Splits string on seperator.
 *
 * \param s a string to split.
 * \param sep char or string that acts as separator to split on.
 * \param out start of the output range to which append separated strings.
 * \return The iterator that indicates the end of the output range.
 */
template <class CharT, class CharOrStr, class OutIt>
auto split(const std::basic_string<CharT>& s, CharOrStr sep, OutIt out)
{
	using size_type = typename std::basic_string<CharT>::size_type;
	size_type i1 = 0;
	size_type i2;
	do {
		i2 = s.find(sep, i1);
		*out++ = s.substr(i1, i2 - i1);
		i1 = i2 + 1;
		// i2 gets s.npos after the last separator
		// lenth of i2-i1 will always go past the end
		// yet that is defined
	} while (i2 != s.npos);
	return out;
}

/**
 * Splits string on any seperator.
 *
 * \param s a string to split.
 * \param sep string holding all separators to split on.
 * \param out start of the output range to which append separated strings.
 * \return The iterator that indicates the end of the output range.
 */
template <class CharT, class CharOrStr, class OutIt>
auto split_on_any_of(const std::basic_string<CharT>& s, CharOrStr sep,
                      OutIt out)
{
	using size_type = typename std::basic_string<CharT>::size_type;
	size_type i1 = 0;
	size_type i2;
	do {
		i2 = s.find_first_of(sep, i1);
		*out++ = s.substr(i1, i2 - i1);
		i1 = i2 + 1;
		// i2 gets s.npos after the last separator
		// lenth of i2-i1 will always go past the end
		// yet that is defined
	} while (i2 != s.npos);
	return out;
}

/**
 * Splits string on first seperator.
 *
 * \param s a string to split.
 * \param sep char or string that acts as separator to split on.
 * \return The string that has been split off.
 */
template <class CharT, class CharOrStr>
auto split_first(const std::basic_string<CharT>& s,
                 CharOrStr sep) -> std::basic_string<CharT>
{
	auto index = s.find(sep);
	return s.substr(0, index);
<<<<<<< HEAD
    return s; //FIXME Uneeded statement. Which one is correct?
=======
>>>>>>> 3d36e648
}
}
#endif<|MERGE_RESOLUTION|>--- conflicted
+++ resolved
@@ -68,7 +68,7 @@
  */
 template <class CharT, class CharOrStr, class OutIt>
 auto split_on_any_of(const std::basic_string<CharT>& s, CharOrStr sep,
-                      OutIt out)
+                     OutIt out)
 {
 	using size_type = typename std::basic_string<CharT>::size_type;
 	size_type i1 = 0;
@@ -92,15 +92,11 @@
  * \return The string that has been split off.
  */
 template <class CharT, class CharOrStr>
-auto split_first(const std::basic_string<CharT>& s,
-                 CharOrStr sep) -> std::basic_string<CharT>
+auto split_first(const std::basic_string<CharT>& s, CharOrStr sep)
+    -> std::basic_string<CharT>
 {
 	auto index = s.find(sep);
 	return s.substr(0, index);
-<<<<<<< HEAD
-    return s; //FIXME Uneeded statement. Which one is correct?
-=======
->>>>>>> 3d36e648
 }
 }
 #endif